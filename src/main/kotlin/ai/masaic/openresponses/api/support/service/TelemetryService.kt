--- conflicted
+++ resolved
@@ -17,10 +17,7 @@
 import org.springframework.beans.factory.annotation.Value
 import org.springframework.stereotype.Service
 import java.time.Duration
-<<<<<<< HEAD
-=======
 import kotlin.jvm.optionals.getOrDefault
->>>>>>> df8e108f
 
 @Service
 class TelemetryService(
@@ -53,27 +50,6 @@
                                     .asText(),
                             ),
                         )
-<<<<<<< HEAD
-                    message.isAssistant() &&
-                        message
-                            .assistant()
-                            .get()
-                            .content()
-                            .isPresent ->
-                        Triple(
-                            "assistant",
-                            GenAIObsAttributes.ASSISTANT_MESSAGE,
-                            messageContent(
-                                message
-                                    .assistant()
-                                    .get()
-                                    .content()
-                                    .get()
-                                    .asText(),
-                            ),
-                        )
-=======
->>>>>>> df8e108f
                     message.isAssistant() &&
                         message
                             .assistant()
@@ -101,26 +77,6 @@
                         )
                         Triple("", "", "") // TODO:: to be fixed properly... workaround for tool calls message
                     }
-<<<<<<< HEAD
-                    message.isTool() -> {
-                        val map = mutableMapOf("id" to message.tool().get().toolCallId())
-                        putIfNotEmpty(
-                            map,
-                            "content",
-                            messageContent(
-                                message
-                                    .tool()
-                                    .get()
-                                    .content()
-                                    .asText(),
-                            ),
-                        )
-                        Triple(
-                            "tool",
-                            GenAIObsAttributes.TOOL_MESSAGE,
-                            map,
-                        )
-=======
                     message.isAssistant() &&
                         message
                             .assistant()
@@ -167,7 +123,6 @@
                             Observation.Event.of(GenAIObsAttributes.TOOL_MESSAGE, mapper.writeValueAsString(finalMap)),
                         )
                         Triple("", "", "") // TODO:: to be fixed properly... workaround for tool message
->>>>>>> df8e108f
                     }
                     message.isSystem() && message.system().isPresent ->
                         Triple(
@@ -212,17 +167,11 @@
                         "content" to content,
                     )
                 }
-<<<<<<< HEAD
-            observation.event(
-                Observation.Event.of(eventName, mapper.writeValueAsString(eventData)),
-            )
-=======
             if (!(role.isEmpty() && (content is String && content.isEmpty()) && eventName.isEmpty())) {
                 observation.event(
                     Observation.Event.of(eventName, mapper.writeValueAsString(eventData)),
                 )
             }
->>>>>>> df8e108f
         }
     }
 
@@ -286,22 +235,10 @@
     ) {
         val mapper = jsonMapper()
         chatCompletion.choices().forEach { choice ->
-<<<<<<< HEAD
-            if (choice.message().content().isPresent) {
-                val eventData =
-                    mutableMapOf(
-                        "gen_ai.system" to metadata.genAISystem,
-                        "role" to "assistant",
-                    )
-                putIfNotEmpty(eventData, "content", messageContent(choice.message().content().get()))
-                observation.event(
-                    Observation.Event.of(GenAIObsAttributes.CHOICE, mapper.writeValueAsString(eventData)),
-=======
             val eventData: MutableMap<String, Any?> =
                 mutableMapOf(
                     "gen_ai.system" to metadata.genAISystem,
                     "role" to "assistant",
->>>>>>> df8e108f
                 )
             val content = messageContent(choice.message().content().getOrDefault(""))
             if (content.isNotEmpty()) {
@@ -351,7 +288,6 @@
         observation.lowCardinalityKeyValue(GenAIObsAttributes.SERVER_PORT, metadata.modelProviderPort)
         observation.highCardinalityKeyValue(GenAIObsAttributes.RESPONSE_ID, response.id())
         observation.lowCardinalityKeyValue(GenAIObsAttributes.RESPONSE_FINISH_REASONS, finishReason)
-//        observation.highCardinalityKeyValue(GenAIObsAttributes.SPAN_KIND, "client")
 
         params.temperature().ifPresent { observation.highCardinalityKeyValue(GenAIObsAttributes.REQUEST_TEMPERATURE, it.toString()) }
         params.maxOutputTokens().ifPresent { observation.highCardinalityKeyValue(GenAIObsAttributes.REQUEST_MAX_TOKENS, it.toString()) }
@@ -377,7 +313,6 @@
         observation.lowCardinalityKeyValue(GenAIObsAttributes.SERVER_ADDRESS, metadata.modelProviderAddress)
         observation.lowCardinalityKeyValue(GenAIObsAttributes.SERVER_PORT, metadata.modelProviderPort)
         observation.highCardinalityKeyValue(GenAIObsAttributes.RESPONSE_ID, chatCompletion.id())
-//        observation.highCardinalityKeyValue(GenAIObsAttributes.SPAN_KIND, "client")
 
         params.temperature().ifPresent { observation.highCardinalityKeyValue(GenAIObsAttributes.REQUEST_TEMPERATURE, it.toString()) }
         params.maxOutputTokens().ifPresent { observation.highCardinalityKeyValue(GenAIObsAttributes.REQUEST_MAX_TOKENS, it.toString()) }
@@ -912,8 +847,6 @@
         }
     }
 
-<<<<<<< HEAD
-=======
     fun recordTokenUsageForChatCompletion(
         metadata: InstrumentationMetadataInput,
         chatCompletionChunk: ChatCompletionChunk,
@@ -1064,7 +997,6 @@
         }
     }
 
->>>>>>> df8e108f
     private fun messageContent(content: String) = if (captureMessageContent) content else ""
 
     private fun putIfNotEmpty(
