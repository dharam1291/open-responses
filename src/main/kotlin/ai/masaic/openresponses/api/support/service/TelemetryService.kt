--- conflicted
+++ resolved
@@ -16,12 +16,10 @@
 import mu.KotlinLogging
 import org.springframework.beans.factory.annotation.Value
 import org.springframework.stereotype.Service
-<<<<<<< HEAD
+import java.time.Duration
 import kotlin.coroutines.coroutineContext
+import kotlin.jvm.optionals.getOrDefault
 import kotlin.jvm.optionals.getOrNull
-=======
-import java.time.Duration
->>>>>>> 5ab902f3
 
 @Service
 class TelemetryService(
@@ -55,20 +53,42 @@
                             ),
                         )
                     message.isAssistant() &&
+                            message
+                                .assistant()
+                                .get()
+                                .toolCalls()
+                                .isPresent -> {
+                        val tools =
+                            message.assistant().get().toolCalls().get().map { tool ->
+                                val map = mutableMapOf("name" to tool.function().name())
+                                putIfNotEmpty(map, "arguments", messageContent(tool.function().arguments()))
+
+                                mapOf(
+                                    "id" to tool.id(),
+                                    "function" to map,
+                                )
+                            }
+                        val finalMap = mapOf(
+                            "gen_ai.system" to metadata.genAISystem,
+                            "role" to "assistant",
+                            "tool_calls" to tools,
+                        )
+                        observation.event(
+                            Observation.Event.of(GenAIObsAttributes.ASSISTANT_MESSAGE, mapper.writeValueAsString(finalMap)),
+                        )
+                        Triple("", "", "")//TODO:: to be fixed properly... workaround for tool calls message
+                    }
+                    message.isAssistant() &&
                         message
                             .assistant()
                             .get()
                             .content()
-<<<<<<< HEAD
                             .isPresent &&
                         message
                             .assistant()
                             .get()
                             .toolCalls()
                             .isEmpty ->
-                        Triple("assistant", GenAIObsAttributes.ASSISTANT_MESSAGE, message.assistant().get().content())
-=======
-                            .isPresent ->
                         Triple(
                             "assistant",
                             GenAIObsAttributes.ASSISTANT_MESSAGE,
@@ -81,25 +101,6 @@
                                     .asText(),
                             ),
                         )
->>>>>>> 5ab902f3
-                    message.isAssistant() &&
-                        message
-                            .assistant()
-                            .get()
-                            .toolCalls()
-                            .isPresent -> {
-                        val tools =
-                            message.assistant().get().toolCalls().get().map { tool ->
-                                val map = mutableMapOf("name" to tool.function().name())
-                                putIfNotEmpty(map, "arguments", messageContent(tool.function().arguments()))
-
-                                mapOf(
-                                    "id" to tool.id(),
-                                    "function" to map,
-                                )
-                            }
-                        Triple("assistant", GenAIObsAttributes.ASSISTANT_MESSAGE, mapOf("tool_calls" to tools))
-                    }
                     message.isTool() -> {
                         val map = mutableMapOf("id" to message.tool().get().toolCallId())
                         putIfNotEmpty(
@@ -113,11 +114,15 @@
                                     .asText(),
                             ),
                         )
-                        Triple(
-                            "tool",
-                            GenAIObsAttributes.TOOL_MESSAGE,
-                            map,
-                        )
+                        val finalMap = mapOf(
+                            "gen_ai.system" to metadata.genAISystem,
+                            "role" to "tool",
+                            "tool_calls" to map,
+                        )
+                        observation.event(
+                            Observation.Event.of(GenAIObsAttributes.TOOL_MESSAGE, mapper.writeValueAsString(finalMap)),
+                        )
+                        Triple("", "", "") //TODO:: to be fixed properly... workaround for tool message
                     }
                     message.isSystem() && message.system().isPresent ->
                         Triple(
@@ -162,9 +167,11 @@
                         "content" to content,
                     )
                 }
-            observation.event(
-                Observation.Event.of(eventName, mapper.writeValueAsString(eventData)),
-            )
+            if(!(role.isEmpty() && (content is String && content.isEmpty()) && eventName.isEmpty())) {
+                observation.event(
+                    Observation.Event.of(eventName, mapper.writeValueAsString(eventData)),
+                )
+            }
         }
     }
 
@@ -228,24 +235,14 @@
     ) {
         val mapper = jsonMapper()
         chatCompletion.choices().forEach { choice ->
-<<<<<<< HEAD
             val eventData: MutableMap<String, Any?> =
                 mutableMapOf(
                     "gen_ai.system" to metadata.genAISystem,
-                    "role" to "assistant",
-                    "content" to (choice.message().content().getOrNull() ?: ""),
-=======
-            if (choice.message().content().isPresent) {
-                val eventData =
-                    mutableMapOf(
-                        "gen_ai.system" to metadata.genAISystem,
-                        "role" to "assistant",
-                    )
-                putIfNotEmpty(eventData, "content", messageContent(choice.message().content().get()))
-                observation.event(
-                    Observation.Event.of(GenAIObsAttributes.CHOICE, mapper.writeValueAsString(eventData)),
->>>>>>> 5ab902f3
-                )
+                    "role" to "assistant")
+            val content = messageContent(choice.message().content().getOrDefault(""))
+            if(content.isNotEmpty())
+                eventData["content"] = content
+
             if (choice.finishReason().asString() == "tool_calls") {
                 val toolCalls =
                     choice.message().toolCalls().get().map { tool ->
@@ -257,14 +254,13 @@
                             "function" to functionDetailsMap,
                         )
                     }
-                eventData.putAll(
-                    mapOf(
-                        "gen_ai.system" to metadata.genAISystem,
-                        "finish_reason" to choice.finishReason().asString(),
-                        "index" to choice.index(),
-                        "tool_calls" to mapper.writeValueAsString(toolCalls),
-                    ),
-                )
+                val tooCallMap = mapOf(
+                    "gen_ai.system" to metadata.genAISystem,
+                    "finish_reason" to choice.finishReason().asString(),
+                    "index" to choice.index().toString(),
+                    "tool_calls" to toolCalls)
+
+                eventData.putAll(tooCallMap)
             }
 
             observation.event(
@@ -288,7 +284,6 @@
         observation.lowCardinalityKeyValue(GenAIObsAttributes.SERVER_PORT, metadata.modelProviderPort)
         observation.highCardinalityKeyValue(GenAIObsAttributes.RESPONSE_ID, response.id())
         observation.lowCardinalityKeyValue(GenAIObsAttributes.RESPONSE_FINISH_REASONS, finishReason)
-//        observation.highCardinalityKeyValue(GenAIObsAttributes.SPAN_KIND, "client")
 
         params.temperature().ifPresent { observation.highCardinalityKeyValue(GenAIObsAttributes.REQUEST_TEMPERATURE, it.toString()) }
         params.maxOutputTokens().ifPresent { observation.highCardinalityKeyValue(GenAIObsAttributes.REQUEST_MAX_TOKENS, it.toString()) }
@@ -314,7 +309,6 @@
         observation.lowCardinalityKeyValue(GenAIObsAttributes.SERVER_ADDRESS, metadata.modelProviderAddress)
         observation.lowCardinalityKeyValue(GenAIObsAttributes.SERVER_PORT, metadata.modelProviderPort)
         observation.highCardinalityKeyValue(GenAIObsAttributes.RESPONSE_ID, chatCompletion.id())
-//        observation.highCardinalityKeyValue(GenAIObsAttributes.SPAN_KIND, "client")
 
         params.temperature().ifPresent { observation.highCardinalityKeyValue(GenAIObsAttributes.REQUEST_TEMPERATURE, it.toString()) }
         params.maxOutputTokens().ifPresent { observation.highCardinalityKeyValue(GenAIObsAttributes.REQUEST_MAX_TOKENS, it.toString()) }
@@ -384,26 +378,11 @@
     }
 
     suspend fun startObservation(
-<<<<<<< HEAD
-        obsName: String,
-        parentObservation: Observation? = null,
-    ): Observation {
-        val actualParent =
-            parentObservation
-                ?: coroutineContext[ReactorContext]?.context?.get<Observation>(
-                    ObservationThreadLocalAccessor.KEY,
-                )
-        val observation = Observation.createNotStarted(obsName, observationRegistry)
-        if (actualParent?.isNoop != true) {
-            observation.parentObservation(actualParent)
-        }
-=======
         operationName: String,
         modelName: String,
     ): Observation {
         val observation = Observation.createNotStarted("$operationName $modelName", observationRegistry)
         observation.highCardinalityKeyValue(GenAIObsAttributes.SPAN_KIND, "client")
->>>>>>> 5ab902f3
         observation.start()
         return observation
     }
@@ -864,11 +843,8 @@
         }
     }
 
-<<<<<<< HEAD
-    fun getCurrentObservation(): Observation? = observationRegistry.currentObservation
-
     fun recordTokenUsageForChatCompletion(
-        metadata: CreateResponseMetadataInput,
+        metadata: InstrumentationMetadataInput,
         chatCompletionChunk: ChatCompletionChunk,
         tokenType: String,
         tokenCount: Long,
@@ -881,7 +857,7 @@
      * Records token usage for chat completions.
      */
     fun recordChatCompletionTokenUsage(
-        metadata: CreateResponseMetadataInput,
+        metadata: InstrumentationMetadataInput,
         chatCompletion: ChatCompletion,
         params: ChatCompletionCreateParams,
         tokenType: String,
@@ -896,7 +872,7 @@
      * Records token usage for chat completion streaming chunks.
      */
     fun recordChatCompletionChunkTokenUsage(
-        metadata: CreateResponseMetadataInput,
+        metadata: InstrumentationMetadataInput,
         chatCompletionChunk: ChatCompletionChunk,
         tokenType: String,
         tokenCount: Long,
@@ -910,7 +886,7 @@
      */
     fun <T> withChatCompletionTimer(
         params: ChatCompletionCreateParams,
-        metadata: CreateResponseMetadataInput,
+        metadata: InstrumentationMetadataInput,
         block: () -> T,
     ): T {
         val timerBuilder =
@@ -920,7 +896,8 @@
                 .tags(GenAIObsAttributes.OPERATION_NAME, "chat", GenAIObsAttributes.SYSTEM, metadata.genAISystem)
                 .tag(GenAIObsAttributes.REQUEST_MODEL, params.model().toString())
                 .tag(GenAIObsAttributes.RESPONSE_MODEL, params.model().toString())
-                .tag(GenAIObsAttributes.SERVER_ADDRESS, metadata.modelProviderAddress ?: "not_available")
+                .tag(GenAIObsAttributes.SERVER_ADDRESS, metadata.modelProviderAddress)
+        setSlo(timerBuilder)
         val timer = timerBuilder.register(meterRegistry)
         val sample = Timer.start(meterRegistry)
         try {
@@ -940,14 +917,14 @@
         observation: Observation,
         chatCompletion: ChatCompletion,
         params: ChatCompletionCreateParams,
-        metadata: CreateResponseMetadataInput,
+        metadata: InstrumentationMetadataInput,
     ) {
         observation.lowCardinalityKeyValue(GenAIObsAttributes.OPERATION_NAME, "chat")
-        observation.lowCardinalityKeyValue(GenAIObsAttributes.SYSTEM, metadata.genAISystem ?: "not_available")
-        observation.lowCardinalityKeyValue(GenAIObsAttributes.OUTPUT_TYPE, "text")
+        observation.lowCardinalityKeyValue(GenAIObsAttributes.SYSTEM, metadata.genAISystem)
         observation.lowCardinalityKeyValue(GenAIObsAttributes.REQUEST_MODEL, params.model().toString())
         observation.lowCardinalityKeyValue(GenAIObsAttributes.RESPONSE_MODEL, chatCompletion.model())
-        observation.lowCardinalityKeyValue(GenAIObsAttributes.SERVER_ADDRESS, metadata.modelProviderAddress ?: "not_available")
+        observation.lowCardinalityKeyValue(GenAIObsAttributes.SERVER_ADDRESS, metadata.modelProviderAddress)
+        observation.lowCardinalityKeyValue(GenAIObsAttributes.SERVER_PORT, metadata.modelProviderPort)
         observation.highCardinalityKeyValue(GenAIObsAttributes.RESPONSE_ID, chatCompletion.id())
 
         params.temperature().ifPresent { observation.highCardinalityKeyValue(GenAIObsAttributes.REQUEST_TEMPERATURE, it.toString()) }
@@ -960,6 +937,38 @@
         }
 
         setChatCompletionFinishReasons(observation, chatCompletion)
+        setOutputType(observation, params)
+    }
+
+    private fun setOutputType(
+        observation: Observation,
+        params: ChatCompletionCreateParams,
+    ) {
+        if (params.responseFormat().isPresent &&
+            params
+                .responseFormat()
+                .isPresent
+        ) {
+            val responseFormatConfig =
+                params
+                    .responseFormat()
+                    .get()
+            val format =
+                if (responseFormatConfig.isText()) {
+                    responseFormatConfig
+                        .asText()
+                        ._type()
+                        .toString()
+                } else if (responseFormatConfig.isJsonObject()) {
+                    responseFormatConfig
+                        .asJsonObject()
+                        ._type()
+                        .toString()
+                } else {
+                    responseFormatConfig.asJsonSchema()._type().toString()
+                }
+            observation.lowCardinalityKeyValue(GenAIObsAttributes.OUTPUT_TYPE, format)
+        }
     }
 
     /**
@@ -981,7 +990,9 @@
                 }.distinct()
         if (finishReasons.isNotEmpty()) {
             observation.lowCardinalityKeyValue(GenAIObsAttributes.RESPONSE_FINISH_REASONS, finishReasons.joinToString(","))
-=======
+        }
+    }
+
     private fun messageContent(content: String) = if (captureMessageContent) content else ""
 
     private fun putIfNotEmpty(
@@ -991,7 +1002,6 @@
     ) {
         if (!value.isNullOrEmpty()) {
             map[key] = value
->>>>>>> 5ab902f3
         }
     }
 }